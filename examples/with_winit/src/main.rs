use anyhow::Result;
<<<<<<< HEAD
use clap::{CommandFactory, Parser};
use scenes::{SceneParams, SceneSet, SimpleText};
use vello::SceneFragment;
use vello::{
    block_on_wgpu,
    kurbo::{Affine, Vec2},
    peniko::Color,
    util::RenderContext,
    Renderer, Scene, SceneBuilder,
};

use winit::{
    event_loop::{EventLoop, EventLoopBuilder},
    window::Window,
};

#[cfg(not(target_arch = "wasm32"))]
mod hot_reload;

#[derive(Parser, Debug)]
#[command(about, long_about = None, bin_name="cargo run -p with_winit --")]
struct Args {
    /// Path to the svg file to render. If not set, the GhostScript Tiger will be rendered
    #[arg(long)]
    #[cfg(not(target_arch = "wasm32"))]
    svg: Option<std::path::PathBuf>,
    /// When rendering an svg, what scale to use
    #[arg(long)]
    scale: Option<f64>,
    /// Which scene (index) to start on
    /// Switch between scenes with left and right arrow keys
    #[arg(long)]
    scene: Option<i32>,
    #[command(flatten)]
    args: scenes::Arguments,
}

async fn run(event_loop: EventLoop<UserEvent>, window: Window, args: Args, mut scenes: SceneSet) {
    use winit::{event::*, event_loop::ControlFlow};
    let mut render_cx = RenderContext::new().unwrap();
    let size = window.inner_size();
    let mut surface = render_cx
        .create_surface(&window, size.width, size.height)
        .await;
    let device_handle = &render_cx.devices[surface.dev_id];
    let mut renderer = Renderer::new(&device_handle.device).unwrap();
    let mut scene = Scene::new();
    let mut fragment = SceneFragment::new();
    let mut simple_text = SimpleText::new();
    let start = Instant::now();

    let mut transform = Affine::IDENTITY;
    let mut mouse_down = false;
    let mut prior_position: Option<Vec2> = None;
    // We allow looping left and right through the scenes, so use a signed index
    let mut scene_ix: i32 = 0;
    if let Some(set_scene) = args.scene {
        scene_ix = set_scene;
    }
    let mut prev_scene_ix = scene_ix - 1;
    event_loop.run(move |event, _, control_flow| match event {
        Event::WindowEvent {
            ref event,
            window_id,
        } if window_id == window.id() => match event {
            WindowEvent::CloseRequested => *control_flow = ControlFlow::Exit,
            WindowEvent::KeyboardInput { input, .. } => {
                if input.state == ElementState::Pressed {
                    match input.virtual_keycode {
                        Some(VirtualKeyCode::Left) => scene_ix = scene_ix.saturating_sub(1),
                        Some(VirtualKeyCode::Right) => scene_ix = scene_ix.saturating_add(1),
                        Some(key @ VirtualKeyCode::Q) | Some(key @ VirtualKeyCode::E) => {
                            if let Some(prior_position) = prior_position {
                                let is_clockwise = key == VirtualKeyCode::E;
                                let angle = if is_clockwise { -0.05 } else { 0.05 };
                                transform = Affine::translate(prior_position)
                                    * Affine::rotate(angle)
                                    * Affine::translate(-prior_position)
                                    * transform;
                            }
                        }
                        Some(VirtualKeyCode::Escape) => {
                            *control_flow = ControlFlow::Exit;
                        }
                        _ => {}
                    }
                }
            }
            WindowEvent::Resized(size) => {
                render_cx.resize_surface(&mut surface, size.width, size.height);
                window.request_redraw();
            }
            WindowEvent::MouseInput { state, button, .. } => {
                if button == &MouseButton::Left {
                    mouse_down = state == &ElementState::Pressed;
                }
            }
            WindowEvent::MouseWheel { delta, .. } => {
                const BASE: f64 = 1.05;
                const PIXELS_PER_LINE: f64 = 20.0;

                if let Some(prior_position) = prior_position {
                    let exponent = if let MouseScrollDelta::PixelDelta(delta) = delta {
                        delta.y / PIXELS_PER_LINE
                    } else if let MouseScrollDelta::LineDelta(_, y) = delta {
                        *y as f64
                    } else {
                        0.0
                    };
                    transform = Affine::translate(prior_position)
                        * Affine::scale(BASE.powf(exponent))
                        * Affine::translate(-prior_position)
                        * transform;
                } else {
                    eprintln!("Scrolling without mouse in window; this shouldn't be possible");
                }
            }
            WindowEvent::CursorLeft { .. } => {
                prior_position = None;
            }
            WindowEvent::CursorMoved { position, .. } => {
                let position = Vec2::new(position.x, position.y);
                if mouse_down {
                    if let Some(prior) = prior_position {
                        transform = Affine::translate(position - prior) * transform;
                    }
                }
                prior_position = Some(position);
            }
            _ => {}
        },
        Event::MainEventsCleared => {
            window.request_redraw();
        }
        Event::RedrawRequested(_) => {
            let width = surface.config.width;
            let height = surface.config.height;
            let device_handle = &render_cx.devices[surface.dev_id];

            // Allow looping forever
            scene_ix = scene_ix.rem_euclid(scenes.scenes.len() as i32);
            let example_scene = &mut scenes.scenes[scene_ix as usize];
            if prev_scene_ix != scene_ix {
                transform = Affine::IDENTITY;
                prev_scene_ix = scene_ix;
                window.set_title(&format!("Vello demo - {}", example_scene.config.name));
            }
            let mut builder = SceneBuilder::for_fragment(&mut fragment);
            let mut scene_params = SceneParams {
                time: start.elapsed().as_secs_f64(),
                text: &mut simple_text,
                resolution: None,
                base_color: None,
            };
            (example_scene.function)(&mut builder, &mut scene_params);

            // If the user specifies a base color in the CLI we use that. Otherwise we use any
            // color specified by the scene. The default is black.
            let render_params = vello::RenderParams {
                base_color: args
                    .args
                    .base_color
                    .or(scene_params.base_color)
                    .unwrap_or(Color::BLACK),
                width,
                height,
            };
            let mut builder = SceneBuilder::for_scene(&mut scene);
            let mut transform = transform;
            if let Some(resolution) = scene_params.resolution {
                let factor = Vec2::new(surface.config.width as f64, surface.config.height as f64);
                let scale_factor = (factor.x / resolution.x).min(factor.y / resolution.y);
                transform = transform * Affine::scale(scale_factor);
            }
            builder.append(&fragment, Some(transform));
            let surface_texture = surface
                .surface
                .get_current_texture()
                .expect("failed to get surface texture");
            #[cfg(not(target_arch = "wasm32"))]
            {
                block_on_wgpu(
                    &device_handle.device,
                    renderer.render_to_surface_async(
                        &device_handle.device,
                        &device_handle.queue,
                        &scene,
                        &surface_texture,
                        &render_params,
                    ),
                )
                .expect("failed to render to surface");
            }
            // Note: in the wasm case, we're currently not running the robust
            // pipeline, as it requires more async wiring for the readback.
            #[cfg(target_arch = "wasm32")]
            renderer
                .render_to_surface(
                    &device_handle.device,
                    &device_handle.queue,
                    &scene,
                    &surface_texture,
                    &render_params,
                )
                .expect("failed to render to surface");
            surface_texture.present();
            device_handle.device.poll(wgpu::Maintain::Poll);
        }
        Event::UserEvent(event) => match event {
            #[cfg(not(target_arch = "wasm32"))]
            UserEvent::HotReload => {
                let device_handle = &render_cx.devices[surface.dev_id];
                eprintln!("==============\nReloading shaders");
                let start = Instant::now();
                let result = renderer.reload_shaders(&device_handle.device);
                // We know that the only async here is actually sync, so we just block
                match pollster::block_on(result) {
                    Ok(_) => eprintln!("Reloading took {:?}", start.elapsed()),
                    Err(e) => eprintln!("Failed to reload shaders because of {e}"),
                }
            }
        },
        _ => {}
    });
}

enum UserEvent {
    #[cfg(not(target_arch = "wasm32"))]
    HotReload,
}
=======
>>>>>>> 51564473

fn main() -> Result<()> {
    with_winit::main()
}<|MERGE_RESOLUTION|>--- conflicted
+++ resolved
@@ -1,237 +1,4 @@
 use anyhow::Result;
-<<<<<<< HEAD
-use clap::{CommandFactory, Parser};
-use scenes::{SceneParams, SceneSet, SimpleText};
-use vello::SceneFragment;
-use vello::{
-    block_on_wgpu,
-    kurbo::{Affine, Vec2},
-    peniko::Color,
-    util::RenderContext,
-    Renderer, Scene, SceneBuilder,
-};
-
-use winit::{
-    event_loop::{EventLoop, EventLoopBuilder},
-    window::Window,
-};
-
-#[cfg(not(target_arch = "wasm32"))]
-mod hot_reload;
-
-#[derive(Parser, Debug)]
-#[command(about, long_about = None, bin_name="cargo run -p with_winit --")]
-struct Args {
-    /// Path to the svg file to render. If not set, the GhostScript Tiger will be rendered
-    #[arg(long)]
-    #[cfg(not(target_arch = "wasm32"))]
-    svg: Option<std::path::PathBuf>,
-    /// When rendering an svg, what scale to use
-    #[arg(long)]
-    scale: Option<f64>,
-    /// Which scene (index) to start on
-    /// Switch between scenes with left and right arrow keys
-    #[arg(long)]
-    scene: Option<i32>,
-    #[command(flatten)]
-    args: scenes::Arguments,
-}
-
-async fn run(event_loop: EventLoop<UserEvent>, window: Window, args: Args, mut scenes: SceneSet) {
-    use winit::{event::*, event_loop::ControlFlow};
-    let mut render_cx = RenderContext::new().unwrap();
-    let size = window.inner_size();
-    let mut surface = render_cx
-        .create_surface(&window, size.width, size.height)
-        .await;
-    let device_handle = &render_cx.devices[surface.dev_id];
-    let mut renderer = Renderer::new(&device_handle.device).unwrap();
-    let mut scene = Scene::new();
-    let mut fragment = SceneFragment::new();
-    let mut simple_text = SimpleText::new();
-    let start = Instant::now();
-
-    let mut transform = Affine::IDENTITY;
-    let mut mouse_down = false;
-    let mut prior_position: Option<Vec2> = None;
-    // We allow looping left and right through the scenes, so use a signed index
-    let mut scene_ix: i32 = 0;
-    if let Some(set_scene) = args.scene {
-        scene_ix = set_scene;
-    }
-    let mut prev_scene_ix = scene_ix - 1;
-    event_loop.run(move |event, _, control_flow| match event {
-        Event::WindowEvent {
-            ref event,
-            window_id,
-        } if window_id == window.id() => match event {
-            WindowEvent::CloseRequested => *control_flow = ControlFlow::Exit,
-            WindowEvent::KeyboardInput { input, .. } => {
-                if input.state == ElementState::Pressed {
-                    match input.virtual_keycode {
-                        Some(VirtualKeyCode::Left) => scene_ix = scene_ix.saturating_sub(1),
-                        Some(VirtualKeyCode::Right) => scene_ix = scene_ix.saturating_add(1),
-                        Some(key @ VirtualKeyCode::Q) | Some(key @ VirtualKeyCode::E) => {
-                            if let Some(prior_position) = prior_position {
-                                let is_clockwise = key == VirtualKeyCode::E;
-                                let angle = if is_clockwise { -0.05 } else { 0.05 };
-                                transform = Affine::translate(prior_position)
-                                    * Affine::rotate(angle)
-                                    * Affine::translate(-prior_position)
-                                    * transform;
-                            }
-                        }
-                        Some(VirtualKeyCode::Escape) => {
-                            *control_flow = ControlFlow::Exit;
-                        }
-                        _ => {}
-                    }
-                }
-            }
-            WindowEvent::Resized(size) => {
-                render_cx.resize_surface(&mut surface, size.width, size.height);
-                window.request_redraw();
-            }
-            WindowEvent::MouseInput { state, button, .. } => {
-                if button == &MouseButton::Left {
-                    mouse_down = state == &ElementState::Pressed;
-                }
-            }
-            WindowEvent::MouseWheel { delta, .. } => {
-                const BASE: f64 = 1.05;
-                const PIXELS_PER_LINE: f64 = 20.0;
-
-                if let Some(prior_position) = prior_position {
-                    let exponent = if let MouseScrollDelta::PixelDelta(delta) = delta {
-                        delta.y / PIXELS_PER_LINE
-                    } else if let MouseScrollDelta::LineDelta(_, y) = delta {
-                        *y as f64
-                    } else {
-                        0.0
-                    };
-                    transform = Affine::translate(prior_position)
-                        * Affine::scale(BASE.powf(exponent))
-                        * Affine::translate(-prior_position)
-                        * transform;
-                } else {
-                    eprintln!("Scrolling without mouse in window; this shouldn't be possible");
-                }
-            }
-            WindowEvent::CursorLeft { .. } => {
-                prior_position = None;
-            }
-            WindowEvent::CursorMoved { position, .. } => {
-                let position = Vec2::new(position.x, position.y);
-                if mouse_down {
-                    if let Some(prior) = prior_position {
-                        transform = Affine::translate(position - prior) * transform;
-                    }
-                }
-                prior_position = Some(position);
-            }
-            _ => {}
-        },
-        Event::MainEventsCleared => {
-            window.request_redraw();
-        }
-        Event::RedrawRequested(_) => {
-            let width = surface.config.width;
-            let height = surface.config.height;
-            let device_handle = &render_cx.devices[surface.dev_id];
-
-            // Allow looping forever
-            scene_ix = scene_ix.rem_euclid(scenes.scenes.len() as i32);
-            let example_scene = &mut scenes.scenes[scene_ix as usize];
-            if prev_scene_ix != scene_ix {
-                transform = Affine::IDENTITY;
-                prev_scene_ix = scene_ix;
-                window.set_title(&format!("Vello demo - {}", example_scene.config.name));
-            }
-            let mut builder = SceneBuilder::for_fragment(&mut fragment);
-            let mut scene_params = SceneParams {
-                time: start.elapsed().as_secs_f64(),
-                text: &mut simple_text,
-                resolution: None,
-                base_color: None,
-            };
-            (example_scene.function)(&mut builder, &mut scene_params);
-
-            // If the user specifies a base color in the CLI we use that. Otherwise we use any
-            // color specified by the scene. The default is black.
-            let render_params = vello::RenderParams {
-                base_color: args
-                    .args
-                    .base_color
-                    .or(scene_params.base_color)
-                    .unwrap_or(Color::BLACK),
-                width,
-                height,
-            };
-            let mut builder = SceneBuilder::for_scene(&mut scene);
-            let mut transform = transform;
-            if let Some(resolution) = scene_params.resolution {
-                let factor = Vec2::new(surface.config.width as f64, surface.config.height as f64);
-                let scale_factor = (factor.x / resolution.x).min(factor.y / resolution.y);
-                transform = transform * Affine::scale(scale_factor);
-            }
-            builder.append(&fragment, Some(transform));
-            let surface_texture = surface
-                .surface
-                .get_current_texture()
-                .expect("failed to get surface texture");
-            #[cfg(not(target_arch = "wasm32"))]
-            {
-                block_on_wgpu(
-                    &device_handle.device,
-                    renderer.render_to_surface_async(
-                        &device_handle.device,
-                        &device_handle.queue,
-                        &scene,
-                        &surface_texture,
-                        &render_params,
-                    ),
-                )
-                .expect("failed to render to surface");
-            }
-            // Note: in the wasm case, we're currently not running the robust
-            // pipeline, as it requires more async wiring for the readback.
-            #[cfg(target_arch = "wasm32")]
-            renderer
-                .render_to_surface(
-                    &device_handle.device,
-                    &device_handle.queue,
-                    &scene,
-                    &surface_texture,
-                    &render_params,
-                )
-                .expect("failed to render to surface");
-            surface_texture.present();
-            device_handle.device.poll(wgpu::Maintain::Poll);
-        }
-        Event::UserEvent(event) => match event {
-            #[cfg(not(target_arch = "wasm32"))]
-            UserEvent::HotReload => {
-                let device_handle = &render_cx.devices[surface.dev_id];
-                eprintln!("==============\nReloading shaders");
-                let start = Instant::now();
-                let result = renderer.reload_shaders(&device_handle.device);
-                // We know that the only async here is actually sync, so we just block
-                match pollster::block_on(result) {
-                    Ok(_) => eprintln!("Reloading took {:?}", start.elapsed()),
-                    Err(e) => eprintln!("Failed to reload shaders because of {e}"),
-                }
-            }
-        },
-        _ => {}
-    });
-}
-
-enum UserEvent {
-    #[cfg(not(target_arch = "wasm32"))]
-    HotReload,
-}
-=======
->>>>>>> 51564473
 
 fn main() -> Result<()> {
     with_winit::main()
